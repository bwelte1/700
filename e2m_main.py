# python e2m_main.py --settings settings_def.txt

import argparse
import time
import os
from distutils.util import strtobool
import random

import stable_baselines3
from stable_baselines3.ppo import PPO
import gymnasium as gym

import torch
from torch.utils.tensorboard import SummaryWriter
import torch.nn.modules.activation as F
from torch.optim import Adam

import numpy as np
import matplotlib
import matplotlib.pyplot as plt
from matplotlib import use as mpl_use

import pykep as pk
from pykep.planet import _base, jpl_lp
from pykep.core import epoch, lambert_problem
from pykep import MU_SUN, G0

from e2m_env import Earth2MarsEnv
from e2v_env import Earth2VenusEnv
from e2m_load import load_and_run_model
#

def custom_lr_schedule(initial_value, final_value):
    def func(progress_remaining):
        # Linear interpolation between initial and final values
        return initial_value * progress_remaining + final_value * (1 - progress_remaining)
    return func

def plotRun(state_logs,r0,rT):

    positions = [state[:3] for state in state_logs]
    positions.insert(0, [r0[0], r0[1], r0[2]])
    x_coords, y_coords, z_coords = zip(*positions)

    fig = plt.figure()
    ax = fig.add_subplot(111, projection='3d')

    ax.plot(x_coords, y_coords, z_coords, c='k', marker='o')
    ax.scatter([0], [0], [0], c='#FFA500', marker='o', s=100)  # Sun at origin
    ax.scatter(r0[0], r0[1], r0[2], c='b', marker='o', s=50)  # Earth
    ax.scatter(rT[0], rT[1], rT[2], c='r', marker='o', s=50)  # Mars

    ax.set_xlabel('X Position (km)')
    ax.set_ylabel('Y Position (km)')
    ax.set_zlabel('Z Position (km)')
    ax.set_title('Spacecraft Position Relative to the Sun')

    plt.show()
    
if __name__ == '__main__': 
    env_id = "700Project"
    
    subfolder = "Plots"
    if not os.path.exists(subfolder):
        os.makedirs(subfolder)
    mpl_use('Qt5Agg')
    fig = plt.figure()
    ax = fig.add_subplot(111, projection='3d')
    
    #Input settings file
    parser = argparse.ArgumentParser()
    parser.add_argument('--settings', type=str, default="settings_def.txt", \
        help='Input settings file')
    # parser.add_argument('--input_model', type=str, default="final_model", \
    #     help='Input model to load')
    args = parser.parse_args()
    settings_file = "./settings_files/" + args.settings
    # input_model = "./settings_files/" + args.input_model
    
    #Read settings and assign environment and model parameters
    with open(settings_file, "r") as input_file: # with open context
        input_file_all = input_file.readlines()
        for line in input_file_all: #read line
            line = line.split()
            if (len(line) > 2):
                globals()[line[0]] = line[1:]
            else:
                globals()[line[0]] = line[1]
            
    input_file.close() #close file
    
    load_model = bool(int(load_model))
    Tmax = float(Tmax)
    N_NODES = int(N_NODES)
    num_cpu = int(num_cpu)
    init_clip_range = float(init_clip_range)
    ent_coef = float(ent_coef)
    nminibatches = int(nminibatches)
    n_steps = int(N_NODES*nminibatches*5)
    gamma = float(gamma)
    gae_lambda = float(gae_lambda)
    n_epochs = int(n_epochs)
    batch_size = int(batch_size)
    f_coef = float(f_coef)
    max_grad_norm = float(max_grad_norm)
    use_sde = bool(int(use_sde))
    normalize_advantage = bool(int(normalize_advantage))
    sde_sample_freq = int(sde_sample_freq)
    stats_window_size = int(stats_window_size)
    verbose = bool(int(verbose))
    _init_setup_model = bool(int(_init_setup_model))
    m0 = float(m_initial)
<<<<<<< HEAD
    initial_lr = float(initial_lr)
    final_lr = float(final_lr)
=======
    planet = str(Planet)
    planet = planet.lower()
>>>>>>> 003d8717
    
    # Physical constants
    amu = MU_SUN / 1e9              # km^3/s^2, Gravitational constant of the central body
    rconv = 149600000.              # position, km (sun-earth)
    vconv = np.sqrt(amu/rconv)      # velocity, km/s
    tconv = rconv/vconv             # time, s
    aconv = vconv/tconv             # acceleration, km/s^2
    fconv = m0*aconv                # force, kN
    Isp = float(Isp)                # specific impulse of engine 
    # v_ejection = 100
    v_ejection = (pk.G0/1000.*Isp)/vconv   # propellant ejection velocity TODO: Confirm if suitable currently 0.658 if Isp = 2000
    
    ## INITIAL CONDITIONS ##
    
    # Timing
    start_date_julian = int(start_date_julian)  # departure date from earth
    departure_date_e = epoch(start_date_julian)
    tof = float(tof)      # predetermined TOF
    arrival_date_e = epoch(tof+start_date_julian)
    r0 = (-140699693.0, -51614428.0, 980.0)
    v0 = (9.774596, -28.07828, 4.337725e-4)
<<<<<<< HEAD
    rT = (-172682023.0, 176959469.0, 7948912.0)
    vT = (-16.427384, -14.860506, 9.21486e-2)



=======
>>>>>>> 003d8717

    using_reachability = bool(int(using_reachability))
    tof = int(tof)

    if planet == 'mars':
        #Same init conds as Zavoli Federici Table 1 (km and km/s)
        rT = (-172682023.0, 176959469.0, 7948912.0)
        vT = (-16.427384, -14.860506, 9.21486e-2)
        
        env = Earth2MarsEnv(
        N_NODES=N_NODES, 
        amu=amu, 
        v0=v0, 
        r0=r0, 
        vT=vT, 
        rT=rT, 
        m0=m0, 
        max_thrust=Tmax,
        v_ejection=v_ejection,
        mission_time=tof,
        using_reachability=using_reachability
        )
    elif planet == 'venus':
        #Same init conds as Zavoli Federici Table 1 (km and km/s)
        rT = (108210000, 0.0, 0.0)  # halfway between aphelion and perihelion in x direction, 0 in y and z. taken from NASA
        vT = (0, 35.02, 0)          # mean velocity in +y direction (perpendicular to distance in +x direction)
        
        env = Earth2VenusEnv(
        N_NODES=N_NODES, 
        amu=amu, 
        v0=v0, 
        r0=r0, 
        vT=vT, 
        rT=rT, 
        m0=m0, 
        max_thrust=Tmax,
        v_ejection=v_ejection,
        mission_time=tof,
        using_reachability=using_reachability
        )
    
    class envLoggingWrapper(gym.Wrapper):
        def __init__(self, env):
            super(envLoggingWrapper, self).__init__(env)
            self.info_logs = []
            self.state_logs = []

        def step(self, action):
            observation, reward, done, truncated, info = self.env.step(action)
            self.info_logs.append(info)
            self.state_logs.append(observation)
            return observation, reward, done, truncated, info

        def reset(self, **kwargs):
            return self.env.reset(**kwargs)

        def get_info_logs(self):
            return self.info_logs
        
        def get_state_logs(self):
            return self.state_logs
    
    wrapped_env = envLoggingWrapper(env)
        
    policy_kwargs = {
        'share_features_extractor': False
    }

    
    # Function to get the next model number
    def get_next_run_number(base_dir):
        runs = [d for d in os.listdir(base_dir) if os.path.isdir(os.path.join(base_dir, d))]
        runs = sorted([int(d.split('_')[-1]) for d in runs if d.split('_')[-1].isdigit()])
        return runs[-1] + 1 if runs else 1


    def create_directories():
        models_dir = "saved_models/PPO"
        log_base_dir = "logs/PPO"

        if not os.path.exists(models_dir):
            os.makedirs(models_dir)

        if not os.path.exists(log_base_dir):
            os.makedirs(log_base_dir)
        
        next_run = get_next_run_number(models_dir)

        # Set up the directories for the current run
        models_dir = f"{models_dir}/Model_{next_run}"
        logdir = f"{log_base_dir}/Model_{next_run}"

        # Create directories for the current run if they don't exist
        if not os.path.exists(models_dir):
            os.makedirs(models_dir)

        if not os.path.exists(logdir):
            os.makedirs(logdir)

        return models_dir, logdir


    models_dir, logdir = create_directories()

    model = PPO(
        policy='MlpPolicy', 
        env=wrapped_env, 
        learning_rate=custom_lr_schedule(initial_lr, final_lr),
        n_steps=n_steps, 
        batch_size=batch_size,
        n_epochs=n_epochs, 
        gamma=gamma, 
        gae_lambda=gae_lambda, 
        clip_range=init_clip_range, 
        clip_range_vf=None, 
        normalize_advantage=normalize_advantage, 
        ent_coef=ent_coef,
        vf_coef=f_coef, 
        max_grad_norm=max_grad_norm, 
        use_sde=use_sde, 
        sde_sample_freq=sde_sample_freq, 
        rollout_buffer_class=None, 
        rollout_buffer_kwargs=None, 
        target_kl=None, 
        stats_window_size=stats_window_size, 
        policy_kwargs=policy_kwargs, 
        verbose=verbose, 
        seed=None, 
        device='auto', 
        _init_setup_model=_init_setup_model,
        tensorboard_log=logdir#Logging disabled for debugging, to enable : logdir
    )
    
    Interval = 250000  # Checkpoint interval
    total_timesteps = 1500000 # One timestep specifies one impulse
    iters = total_timesteps // Interval

    print("Learning Commenced")
    for i in range(iters):
        model.learn(total_timesteps=Interval, reset_num_timesteps=False, tb_log_name="Data")
        model_path = f"{models_dir}/{Interval*(i+1)}"
        if (i > (iters - 4)) or (i < 4) or (((i-1)*Interval)%250000==0):   # take first and last 4 models and every 500kth sim
            model.save(model_path)
            print(f"Model: {model_path}")
            print(f"Model saved at timestep {Interval*(i+1)}")            
    
    # Run_log = wrapped_env.get_state_logs()
    # plotRun(Run_log,r0,rT)


    <|MERGE_RESOLUTION|>--- conflicted
+++ resolved
@@ -110,13 +110,10 @@
     verbose = bool(int(verbose))
     _init_setup_model = bool(int(_init_setup_model))
     m0 = float(m_initial)
-<<<<<<< HEAD
     initial_lr = float(initial_lr)
     final_lr = float(final_lr)
-=======
     planet = str(Planet)
     planet = planet.lower()
->>>>>>> 003d8717
     
     # Physical constants
     amu = MU_SUN / 1e9              # km^3/s^2, Gravitational constant of the central body
@@ -138,14 +135,6 @@
     arrival_date_e = epoch(tof+start_date_julian)
     r0 = (-140699693.0, -51614428.0, 980.0)
     v0 = (9.774596, -28.07828, 4.337725e-4)
-<<<<<<< HEAD
-    rT = (-172682023.0, 176959469.0, 7948912.0)
-    vT = (-16.427384, -14.860506, 9.21486e-2)
-
-
-
-=======
->>>>>>> 003d8717
 
     using_reachability = bool(int(using_reachability))
     tof = int(tof)
