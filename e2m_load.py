# Example Run:
# python e2m_load.py --settings settings_def.txt --model_dir saved_models/PPO/Model_27/3000000 --episodes 1

import os
import argparse
import gymnasium as gym
import matplotlib.pyplot as plt
from mpl_toolkits.mplot3d import Axes3D
from stable_baselines3 import PPO
from e2m_env import Earth2MarsEnv
from e2v_env import Earth2VenusEnv
import scipy.io
import numpy as np
from numpy.linalg import norm
import shutil

import pykep as pk
from pykep import MU_SUN, DAY2SEC
from pykep.core import lambert_problem

def plot_run(positions, r0, rT):
    positions.insert(0, [r0[0], r0[1], r0[2]])
    x_coords, y_coords, z_coords = zip(*positions)

    fig = plt.figure()
    ax = fig.add_subplot(111, projection='3d')

    ax.plot(x_coords, y_coords, z_coords, c='b', marker='o')
    ax.scatter([0], [0], [0], c='#FFA500', marker='o', s=100)  # Sun at origin
    ax.scatter(r0[0], r0[1], r0[2], c='b', marker='o', s=50)  # Earth
    ax.scatter(rT[0], rT[1], rT[2], c='r', marker='o', s=50)  # Target Planet

    ax.set_xlabel('X Position (km)')
    ax.set_ylabel('Y Position (km)')
    ax.set_zlabel('Z Position (km)')
    ax.set_title('Spacecraft Position Relative to the Sun')

    # plt.show()

class EnvLoggingWrapper(gym.Wrapper):
    def __init__(self, env):
        super(EnvLoggingWrapper, self).__init__(env)
        self.info_logs = []
        self.state_logs = []
        self.extra_info_logs = []

    def step(self, action):
        observation, reward, done, truncated, info = self.env.step(action)
        self.info_logs.append(info)
        self.state_logs.append(observation)
        self.extra_info_logs.append(self.env.extra_info.copy())
        return observation, reward, done, truncated, info

    def reset(self, **kwargs):
        self.info_logs = []
        self.state_logs = []
        observation, info = self.env.reset(**kwargs)
        return observation

    def get_info_logs(self):
        return self.info_logs

    def get_state_logs(self):
        return self.state_logs
    
    def get_extra_info_logs(self):
        return self.extra_info_logs
    
def upload_matlab(runlog, runlog_extra):
    #semiAxes_values = [info['semiAxes'] for info in runlog_extra if 'semiAxes' in info]
    #print(f"semiAxes values for episode {episode + 1}: {semiAxes_values}")

    directory = 'matlab_exports'
    if not os.path.exists(directory):
        os.makedirs(directory)

    # Convert logs to dictionaries
    data = {
        'extra_info_logs': np.array(runlog_extra),
        'run_log': np.array(runlog)
    }

    # Save data to a MAT file in the specified directory
    scipy.io.savemat(os.path.join(directory, 'data.mat'), data)

def plot_traj_kepler(plot_data, model_path, ellipsoid_points):
    positions = [state[:3] for state in plot_data]
    velocities = [state[3:6] for state in plot_data]

    fig1 = plt.figure()
    ax = fig1.add_subplot(111, projection='3d')

    for ii in range(len(positions)):
        #print(positions[ii])
        pk.orbit_plots.plot_kepler(
            r0=positions[ii],            # Initial position (3D)
            v0=velocities[ii],           # Initial velocity (3D)
            tof=(tof / N_NODES) * DAY2SEC, # Time of flight (seconds)
            mu=amu,                      # Gravitational parameter
            color='b',                   # Color of the orbit
            label=None,                  # Optional label
            axes=ax                      # 3D axis for plotting
        )

    x_coords, y_coords, z_coords = zip(*positions)
    ax.scatter(x_coords, y_coords, z_coords, c='b', marker='o')
    ax.scatter([0], [0], [0], c='#FFA500', marker='o', s=100, label="Sun")  # Sun at origin
    ax.scatter(r0[0], r0[1], r0[2], c='b', marker='o', s=50, label="Earth")  # Earth
    ax.scatter(rT[0], rT[1], rT[2], c='r', marker='o', s=50, label="Mars")   # Target Planet

    ax.set_xlabel('X Position (km)')
    ax.set_ylabel('Y Position (km)')
    ax.set_zlabel('Z Position (km)')
    ax.set_title('Spacecraft Position Relative to the Sun')

    axes_scale = 2e8
    ax.set_xlim([-axes_scale, axes_scale])  # Set X-axis limit
    ax.set_ylim([-axes_scale, axes_scale])  # Set Y-axis limit
    ax.set_zlim([-axes_scale, axes_scale])  # Set Z-axis limit
    ax.set_box_aspect([1,1,1])

    colours = ['red', 'black', 'green', 'orange', 'purple', 'cyan', 'gray']
    for ellipsoid in ellipsoid_points:
        for point in range(7):
            ax.scatter(ellipsoid[0,point], ellipsoid[1,point], ellipsoid[2,point], color=colours[point])

    ax.view_init(elev=90, azim=-90)
    ax.legend()

    # colours = ['red', 'blue', 'green', 'orange', 'purple', 'cyan']
    # print(ellipsoid_points)
    # for ellipsoid in ellipsoid_points:
    #     # Plot each of the 6 points in the matrix, with distinct colors
    #     for point in range(6):
    #         ax.scatter(ellipsoid[point, 0], ellipsoid[point, 1], ellipsoid[point, 2], color=colours[point])
    
    directory_path = os.path.dirname(args.model_dir)    # each interval zip file
    last_directory = os.path.basename(directory_path)   # model name
    interval_number = os.path.basename(model_path)   # model name
    plot_folder = os.path.join(os.getcwd(), 'Plots', last_directory)    # plot folder for model
    plot_name_png = os.path.join(plot_folder, f'interval_{interval_number}.png')  
<<<<<<< HEAD
    # fig1.savefig(plot_name_png)
=======
    # Check if the plot folder exists, and create it if not
    if not os.path.exists(plot_folder):
        os.makedirs(plot_folder)
    fig1.savefig(plot_name_png)
>>>>>>> 003d8717

    plt.show()

def plot_ellipsoid(ellipsoid, ax):


    colors = ['r', 'g', 'k', 'c', 'm', 'y']

    # Plot the original points as scatter
    for i in range(ellipsoid.shape[0]):
        ax.scatter(ellipsoid[i, 0], ellipsoid[i, 1], ellipsoid[i, 2], color=colors[i])

def load_and_run_model(model_path, env, num_episodes, rI, rT, num_nodes, tof, amu):
    # Ensure the model file has a .zip extension
    model_file_path = f"{model_path}.zip" if not model_path.endswith(".zip") else model_path
    
    if not os.path.exists(model_file_path):
        raise FileNotFoundError(f"Model file not found: {model_file_path}")

    model1 = PPO.load(model_file_path)
    wrapped_env = EnvLoggingWrapper(env)

    for episode in range(num_episodes):
        # fig1 = plt.figure()
        # ax = fig1.add_subplot(111, projection='3d')  # Create 3D axes
        obs = wrapped_env.reset()
        r_prev = obs[:3]
        v_prev = obs[3:6]
        done = False
        while not done:
            # print(f"Analysis of next arc")
            # Plot Lambert
            action, _states = model1.predict(obs)
            obs, reward, done, truncated, info = wrapped_env.step(action)

            # r_new = obs[:3]
            # print(f"v_prev: {v_prev}")
            # l = lambert_problem(r1=r_prev, r2=r_new, tof=((tof/N_NODES)*DAY2SEC), mu=amu, max_revs=0) 
            # r_prev = r_new
            # v_new = l.get_v1()[0]
            # print(f"v_new: {v_new}")
            # dv = np.subtract(v_new, v_prev)
            # print(f"dv: {dv}")
            # print(f"norm: {norm(dv)}")
            # print(obs[6])
            # v_prev = obs[3:6]
            # pk.orbit_plots.plot_lambert(l, axes=ax)
            # ax.scatter(r_new[0], r_new[1], r_new[2], c='k', marker='o', s=10) 
            
            # Plot Kepler
            # v_current = obs[3:6]
            # print(f"velocity at end of previous arc: {v_current}")
            # action, _states = model1.predict(obs)
            # obs, reward, done, truncated, info = wrapped_env.step(action)
            # dv = obs[8:11] # dv now omitted from observation
            # new_v = v_current + dv
            # print(f"dv required to enter current arc from previous arc: {dv}")
            # print(f"velocity at start of current arc: {new_v}")
            # pk.orbit_plots.plot_kepler(r0 = np.array(obs[:3]), v0 = np.array(new_v), tof=(tof/num_nodes)*DAY2SEC, mu=amu, axes=ax)
            
            # # Save the figure for each iteration
            # iteration += 1
            # fig1.savefig(f'./Plots/loadrunfig_iteration_{iteration}.png')
        
        extra_info_logs = wrapped_env.get_extra_info_logs()
        run_log = wrapped_env.get_state_logs()

        ellipsoid_points = [log['semiAxes'] for log in extra_info_logs]
        # print("Ellipsoid Points: " + str(ellipsoid_points))
        plotting_data = [log['Plotting'] for log in extra_info_logs]
        plot_traj_kepler(plotting_data, model_path, ellipsoid_points)
        

        if num_episodes != 1:
            print(f"Episode {episode + 1} finished.")
        # positions = [state[:3] for state in run_log]
        # plot_run(positions, rI, rT)
        # positions_alt = [info['state_alt'] for info in extra_info_logs if 'state_alt' in info]
        # sun = np.concatenate((rT, vT))
        # positions_alt.append(sun)
        # plot_run(positions_alt, r0, rT)
        
        # ax.set_title("Combined Trajectory of All Episodes")
        # ax.set_xlabel("x")
        # ax.set_ylabel("y")
        # ax.set_zlabel("z")
        # ax.scatter([0], [0], [0], c='#FFA500', marker='o', s=100)  # Sun at origin
        # ax.scatter(rI[0], rI[1], rI[2], c='b', marker='o', s=50)  # Earth
        # ax.scatter(rT[0], rT[1], rT[2], c='r', marker='o', s=50)  # Mars
        # # set axis limits to ensure all axes are on the same scale
        # axes_scale = 2e8
        # ax.set_xlim([-axes_scale, axes_scale])  # Set X-axis limit
        # ax.set_ylim([-axes_scale, axes_scale])  # Set Y-axis limit
        # ax.set_zlim([-axes_scale, axes_scale])  # Set Z-axis limit
        # ax.set_box_aspect([1,1,1])
    
        
def display_plots():
    directory_path = os.path.dirname(args.model_dir)    # each interval zip file
    last_directory = os.path.basename(directory_path)   # model name
    plot_folder = os.path.join(os.getcwd(), 'Plots', last_directory)    # plot folder for model
    if os.path.exists(plot_folder):
        shutil.rmtree(plot_folder)
    os.makedirs(plot_folder)
        
    for interval in os.listdir(directory_path):
        path = f'{directory_path}/{interval}'
        load_and_run_model(path, env, args.episodes, r0, rT, tof, amu, N_NODES)

if __name__ == '__main__':
    import argparse

    # Create one argument parser for all command-line arguments
    parser = argparse.ArgumentParser(description="Load settings and run a saved PPO model")
    
    # Add arguments for settings, model directory, and number of episodes
    parser.add_argument('--settings', type=str, default="settings_def.txt", \
        help='Input settings file')
    parser.add_argument('--model_dir', type=str, required=True, help="Path to the saved model directory")
    parser.add_argument('--episodes', type=int, default=1, help="Number of episodes to run")
    args = parser.parse_args()
    settings_file = "./settings_files/" + args.settings
    
    #Read settings and assign environment and model parameters
    with open(settings_file, "r") as input_file: # with open context
        input_file_all = input_file.readlines()
        for line in input_file_all: #read line
            line = line.split()
            if (len(line) > 2):
                globals()[line[0]] = line[1:]
            else:
                globals()[line[0]] = line[1]
            
    input_file.close() #close file
    
    Tmax = float(Tmax)
    N_NODES = int(N_NODES)
    m0 = float(m_initial)
    Isp = float(Isp)                # specific impulse of engine 
    using_reachability = bool(int(using_reachability))
    tof = float(tof)      # predetermined TOF
<<<<<<< HEAD
=======
    planet = str(Planet)
    planet = planet.lower()
>>>>>>> 003d8717
    
    amu = MU_SUN / 1e9              # km^3/s^2, Gravitational constant of the central body
    rconv = 149600000.              # position, km (sun-earth)
    vconv = np.sqrt(amu/rconv)      # velocity, km/s
    v_ejection = (pk.G0/1000.*Isp)  # propellant ejection velocity

    # Example initial conditions
    r0 = (-140699693.0, -51614428.0, 980.0)
    v0 = (9.774596, -28.07828, 4.337725e-4)

    if planet == 'mars':
        #Same init conds as Zavoli Federici Table 1 (km and km/s)
        rT = (-172682023.0, 176959469.0, 7948912.0)
        vT = (-16.427384, -14.860506, 9.21486e-2)
        env = Earth2MarsEnv(
        N_NODES=N_NODES, 
        amu=amu, 
        v0=v0, 
        r0=r0, 
        vT=vT, 
        rT=rT, 
        m0=m0, 
        max_thrust=Tmax,
        v_ejection=v_ejection,
        mission_time=tof,
        using_reachability=using_reachability
        )
    elif planet == 'venus':
        #Same init conds as Zavoli Federici Table 1 (km and km/s)
        rT = (108210000, 0.0, 0.0)  # halfway between aphelion and perihelion in x direction, 0 in y and z. taken from NASA
        vT = (0, 35.02, 0)          # mean velocity in +y direction (perpendicular to distance in +x direction)
        env = Earth2VenusEnv(
        N_NODES=N_NODES, 
        amu=amu, 
        v0=v0, 
        r0=r0, 
        vT=vT, 
        rT=rT, 
        m0=m0, 
        max_thrust=Tmax,
        v_ejection=v_ejection,
        mission_time=tof,
        using_reachability=using_reachability
        )


    load_and_run_model(model_path=args.model_dir, env=env, num_episodes=args.episodes, rI=r0, rT=rT, tof=tof, amu=amu, num_nodes=N_NODES)
    # display_plots()<|MERGE_RESOLUTION|>--- conflicted
+++ resolved
@@ -139,14 +139,10 @@
     interval_number = os.path.basename(model_path)   # model name
     plot_folder = os.path.join(os.getcwd(), 'Plots', last_directory)    # plot folder for model
     plot_name_png = os.path.join(plot_folder, f'interval_{interval_number}.png')  
-<<<<<<< HEAD
-    # fig1.savefig(plot_name_png)
-=======
     # Check if the plot folder exists, and create it if not
     if not os.path.exists(plot_folder):
         os.makedirs(plot_folder)
     fig1.savefig(plot_name_png)
->>>>>>> 003d8717
 
     plt.show()
 
@@ -288,11 +284,8 @@
     Isp = float(Isp)                # specific impulse of engine 
     using_reachability = bool(int(using_reachability))
     tof = float(tof)      # predetermined TOF
-<<<<<<< HEAD
-=======
     planet = str(Planet)
     planet = planet.lower()
->>>>>>> 003d8717
     
     amu = MU_SUN / 1e9              # km^3/s^2, Gravitational constant of the central body
     rconv = 149600000.              # position, km (sun-earth)
