import gymnasium as gym
from gymnasium import spaces

import numpy as np
from numpy.linalg import norm
from numpy import sqrt, log, exp, cos, sin, arccos, cross, dot, array

import pykep as pk
from pykep import DAY2SEC
from pykep.core import propagate_lagrangian, ic2par, ic2eq, lambert_problem

import stable_baselines3
from stable_baselines3.common.env_checker import check_env


""" RL ENVIRONMENT CLASS """
class Earth2MarsEnv(gym.Env):
    """
    RL Environment for a mass optimal, time fixed, low thrust transfer with fixed initial 
    and final conditions

    Class inputs:
        - NSTEPS:           Number of trajectory segments
        - NITERS:           Number of training iterations
        - amu:              Gravitational constant of central body
        - mission_time:     total mission time, s
        - v0:               initial velocity, km/s, list 
        - r0:               initial position, km, list
        - vT:               target velocity
        - rT:               target position
        - m0:               initial mass, kg
        - max_thrust        maximum thrust force, kN
        - v_ejection        ejection velocity

    Observations:
        Num	Observation                Min     Max
        0	rx                        -max_r   max_r
        1	ry                        -max_r   max_r
        2	rz                        -max_r   max_r
        3	vx                        -max_v   max_v
        4	vy                        -max_v   max_v
        5	vz                        -max_v   max_v
        6	m                           0       1
        7   t                           0       1
        
    Actions:
        Type: Box(3)
        Num	Action
        0	θ - yaw angle                                               -1      1
        1	φ - pitch angle                                             -1      1
        2	r - point distance from centre to edge of ellipsoid         -1      1
    
    Reward:
        [at any time step]                              -mp

    Starting State:
        Start at state: (r0, v0, m0)
    
    Episode Termination:
        - At time tf / after NSTEPS have been completed
    """
    metadata = {'render.modes': ['human']}
    
    """ CLASS CONSTRUCTOR """
    def __init__(self, NSTEPS, NITERS, amu, mission_time, v0, r0, vT, rT, m0, max_thrust, v_ejection):
        super(Earth2MarsEnv, self).__init__()
        # Initialize environment parameters
        self.v0 = array(v0)
        self.r0 = array(r0)
        self.NSTEPS = NSTEPS
        self.NITERS = NITERS
        self.amu = amu
        self.mission_time = mission_time
        self.vT = vT
        self.rT = rT
        self.m0 = m0
        self.max_thrust = max_thrust
        self.v_ejection = v_ejection
        
        self.isDone = False

        #State Transition Matrix Initialization
        self.STM_Partial = np.eye(3)
                
        # Timing
        self.TIME_STEP = self.mission_time / self.NSTEPS
        self.training_steps = 0
        
        """ ENVIRONMENT BOUNDARIES """
        coe0 = ic2par(r = self.r0, v = self.v0, mu = self.amu)    # initial classical orbital element of the S/C
        coeT = ic2par(r = self.rTf, v = self.vTf, mu = self.amu)  # classical orbital element of the target
        rpT = coeT[0]*(1 - coeT[1])                               # periapsis radius of the target, km
        raT = coeT[0]*(1 + coeT[1])                               # apoapsis radius of the target, km
        vpT = sqrt(self.amu*(2./rpT - 1/coeT[0]))                 # periapsis velocity of the target, km/s
        self.min_r = 0.1*min(norm(self.r0), rpT)                  # minimum radius, km
        self.max_r = 4.*max(norm(self.r0), raT)                   # maximum radius, km
        self.max_v = 4.*max(norm(self.v0), vpT)                   # maximum velocity, km/s
        
        """ OBSERVATION SPACE """
        # Lower bounds
        o_lb = np.array([-self.max_r, -self.max_r, -self.max_r, \
            -self.max_v, -self.max_v, -self.max_v, \
            0., 0.])
        # Upper bounds
        o_ub = np.array([+self.max_r, +self.max_r, +self.max_r, \
            +self.max_v, +self.max_v, +self.max_v, \
            1., 1.])
        
        self.observation_space = spaces.Box(o_lb, o_ub, dtype=np.float64)
        
        """ ACTION SPACE """
        # Lower bounds
        a_lb = np.array([-180., -180., -1.])
        # Upper bounds
        a_ub = np.array([180., 180., 1.])

        self.action_space = spaces.Box(a_lb, a_ub, dtype=np.float64)


    def step(self, action):
        # Simulate one time step in the environment
        # Update spacecraft state based on action
        # Compute reward based on new state
        # Return observation, reward, and done flag
        
        # Invalid action
        assert self.action_space.contains(action), "%r (%s) invalid"%(action, type(action))
        
        # State at next time step and current control
        r_next, v_next, m_next, u_current = self.propagation_step(action, self.dt)
            
        # Info (state at the beginning of the segment)
        self.sol['rx'] = self.r_current[0]
        self.sol['ry'] = self.r_current[1]
        self.sol['rz'] = self.r_current[2]
        self.sol['vx'] = self.v_current[0]
        self.sol['vy'] = self.v_current[1]
        self.sol['vz'] = self.v_current[2]
        self.sol['ux'] = u_current[0]
        self.sol['uy'] = u_current[1]
        self.sol['uz'] = u_current[2]
        self.sol['m'] = self.m_current
        self.sol['t'] = self.time_passed
        info = self.sol
        
        # Update the spacecraft state
        self.r_current = r_next
        self.v_current = v_next
        self.m_current -= m_next
        self.time_passed += self.TIME_STEP
        
        obs = array([self.r_current[0], self.r_current[1], self.r_current[2], \
                self.v_current[0], self.v_current[1], self.v_current[2], \
                self.m_current, self.time_passed]).astype(np.float64)
        
        self.training_steps += 1
        
        reward = self.getReward(action)
        
        return obs, reward, self.isDone, info
    
    def getReward(self, action):
        # minimize fuel consumption
        reward = self.m_current
        
        # Penalty: current action greater than maximum admissible
        reward -= 100.*max(0., norm(action) - 1.)
        
        return reward
        
    def propagation_step(self, action):
        # Position and velocity at the next time step given no dv, propagate_lagrangian returns tuple containing final position and velocity
        r_next, v_next = propagate_lagrangian(r0 = self.r_current, v0 = self.v_current, tof = self.TIME_STEP, mu = self.amu)
        
<<<<<<< HEAD
        if self.NSTEPS > self.training_steps:
            # TODO: Convert point within ellipsoid to targetable position
            STM_Current = self.updateSTM(self)

            M_Ellipsoid = np.matmul(np.transpose(STM_Current),STM_Current)

            eigvals, eigvecs = np.linalg.eig(M_Ellipsoid)

            axes = self.getEllipseAxes(self,eigvals,eigvecs,STM_Current)

=======
        if (self.NSTEPS-1) > self.training_steps:
            # TODO: Convert point within ellipsoid to targetable position, nb ellipsoid must be mapped somewhere with eigenvalues
            
>>>>>>> a9a45f50
            # TODO: Use pykep Lambert solver to calculate new velocity
            dv = 0
            pass
        
        else:  
            # Step to mars (step N-1)
            final_step_lambert = lambert_problem(r1=self.r_current, r2=self.rT, tof=(self.TIME_STEP*DAY2SEC), mu=self.amu)
            lambert_v1 = final_step_lambert.get_v1()[0]
            dv_N_minus_1 = lambert_v1 - self.v_current
            m_next = self.Tsiolkovsky(dv_N_minus_1)

            # Equalization with mars (step N)
            lambert_v2 = final_step_lambert.get_v2()[0]
            dv_equalization = self.vT - lambert_v2 # velocity of mars - velocity at final step 
            m_next = self.Tsiolkovsky(dv_equalization)
            
            self.isDone = True  
        
        
        # Spacecraft mass at the next time step
        m_next = self.Tsiolkovsky(dv)
        
        return r_next, v_next, m_next, dv
    
        
        
    def reset(self):
        self.r_current = self.r0
        self.v_current = self.v0
        self.m_current = self.m0
        self.time_passed = 0.
        self.isDone = False
        
        # Reset parameters
        self.sol = {'rx': [], 'ry': [], 'rz': [],
                    'vx': [], 'vy': [], 'vz': [],
                    'ux': [], 'uy': [], 'uz': [],
                    'm': [],
                    't': []}
        
        obs = array([self.r_current[0], self.r_current[1], self.r_current[2], \
                self.v_current[0], self.v_current[1], self.v_current[2], \
                self.m_current, self.time_passed]).astype(np.float64)
        
        return obs
    
    def render(self, mode='human', close=False):
        pass
    
    def close(self):
        pass
    
    def Tsiolkovsky(self, dv):
        m_next = self.m_current*exp(-norm(dv)/self.v_ejection)
        return m_next
    
    def updateSTM(self):
        #This may need to be translated in some way
        r_vec = self.r_current
        v_vec = self.v_current
        r = norm(r_vec)
        h_vec = cross(r_vec,v_vec)
        h = norm(h_vec)
        e_vec = (cross(v_vec,h_vec))/(self.amu) - (r_vec/norm(r_vec))
        e = norm(e_vec)
        theta = arccos(dot(r_vec,e_vec)/(r*e))
        vr = dot(v_vec,(r_vec/norm(r_vec)))
        if (vr < 0):
            theta = 2*np.pi - theta

        rho = 1 + e*np.cos(theta)
        s = rho*np.cos(theta)
        c = rho*np.cos(theta)
        J = (h/rho**2)*(self.time_step)
        STM_new = np.array([
            [s*(1+1/rho), 0, J*3*(rho**2)],
            [0, s/rho, 0],
            [c, 0, (2 - 3*e*s*J)]
        ])
        return STM_new
        
    
    def getEllipseAxes(self,eigenvalues,eigenvectors,STM):
        '''
        Returns the major and both minor axes of ellipsoid.
        x-axis is semimajor axis.
        z-axis is smaller semiminor axis.
        axes = [x,y,z]
        '''
        axes = np.zeros((3, eigenvectors.shape[1]))
        axes_sorted = np.zeros((3, eigenvectors.shape[1]))
        norms = np.zeros((3, eigenvectors.shape[1]))
        for i in range(eigenvectors.shape[1]):
            axes[i] = self.max_thrust*np.dot(STM,eigenvectors[:,i])
            norms[i] = norm(axes[i])

        norm_indices_s = np.argsort(-norms)
        axes_sorted = axes[:, norm_indices_s]
        return axes_sorted


# if __name__ == '__main__':
#     env = Earth2MarsEnv(NSTEPS=10, NITERS=20, amu=5, mission_time=500, v0 = array([0,0,0]), r0=array([0,0,0]), vT=[1,1,1], rT=[1,1,1], m0=1000, max_thrust=0.005)
#     # If the environment don't follow the interface, an error will be thrown
#     check_env(env, warn=True)<|MERGE_RESOLUTION|>--- conflicted
+++ resolved
@@ -172,8 +172,7 @@
         # Position and velocity at the next time step given no dv, propagate_lagrangian returns tuple containing final position and velocity
         r_next, v_next = propagate_lagrangian(r0 = self.r_current, v0 = self.v_current, tof = self.TIME_STEP, mu = self.amu)
         
-<<<<<<< HEAD
-        if self.NSTEPS > self.training_steps:
+        if (self.NSTEPS-1) > self.training_steps:
             # TODO: Convert point within ellipsoid to targetable position
             STM_Current = self.updateSTM(self)
 
@@ -183,11 +182,6 @@
 
             axes = self.getEllipseAxes(self,eigvals,eigvecs,STM_Current)
 
-=======
-        if (self.NSTEPS-1) > self.training_steps:
-            # TODO: Convert point within ellipsoid to targetable position, nb ellipsoid must be mapped somewhere with eigenvalues
-            
->>>>>>> a9a45f50
             # TODO: Use pykep Lambert solver to calculate new velocity
             dv = 0
             pass
@@ -205,7 +199,6 @@
             m_next = self.Tsiolkovsky(dv_equalization)
             
             self.isDone = True  
-        
         
         # Spacecraft mass at the next time step
         m_next = self.Tsiolkovsky(dv)
