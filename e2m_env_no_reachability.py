import gymnasium as gym
from gymnasium import spaces

import numpy as np
from numpy.linalg import norm
from numpy import sqrt, log, exp, cos, sin, arccos, cross, dot, array

import pykep as pk
from pykep import DAY2SEC
from pykep.core import propagate_lagrangian, ic2par, ic2eq, lambert_problem

import stable_baselines3
from stable_baselines3.common.env_checker import check_env

import YA

""" RL ENVIRONMENT CLASS """
class Earth2MarsEnv(gym.Env):
    """
    RL Environment for a mass optimal, time fixed, low thrust transfer with fixed initial 
    and final conditions

    Class inputs:
        - NSTEPS:           Number of trajectory segments
        - amu:              Gravitational constant of central body
        - mission_time:     total mission time, s
        - v0:               initial velocity, km/s, list 
        - r0:               initial position, km, list
        - vT:               target velocity
        - rT:               target position
        - m0:               initial mass, kg
        - max_thrust        maximum thrust force, kN
        - v_ejection        ejection velocity

    Observations:
        Num	Observation                Min     Max
        0	rx                        -max_r   max_r
        1	ry                        -max_r   max_r
        2	rz                        -max_r   max_r
        3	vx                        -max_v   max_v
        4	vy                        -max_v   max_v
        5	vz                        -max_v   max_v
        6	m                           0       1
        7   t                           0       1
        
    Actions:
        Type: Box(3)
        Num	Action
        0	θ - yaw angle                                               -1      1
        1	φ - pitch angle                                             -1      1
        2	r - point distance from centre to edge of ellipsoid         -1      1
    
    Reward:
        [at any time step]                              -mp

    Starting State:
        Start at state: (r0, v0, m0)
    
    Episode Termination:
        - At time tf / after NSTEPS have been completed
    """
    metadata = {'render.modes': ['human']}
    
    """ CLASS CONSTRUCTOR """
    def __init__(self, NSTEPS, amu, mission_time, v0, r0, vT, rT, m0, max_thrust, v_ejection):
        super(Earth2MarsEnv, self).__init__()
        # Initialize environment parameters
        self.v0 = array(v0)
        self.r0 = array(r0)
        self.NSTEPS = NSTEPS
        self.amu = amu
        self.mission_time = mission_time
        self.vT = vT
        self.rT = rT
        self.m0 = m0
        self.max_thrust = max_thrust
        self.v_ejection = v_ejection
        
        self.isDone = False
                
        # Timing
        self.TIME_STEP = self.mission_time / self.NSTEPS
        self.training_steps = 0
        
        """ ENVIRONMENT BOUNDARIES """
        coe0 = ic2par(r = self.r0, v = self.v0, mu = self.amu)    # initial classical orbital element of the S/C
        coeT = ic2par(r = self.rTf, v = self.vTf, mu = self.amu)  # classical orbital element of the target
        rpT = coeT[0]*(1 - coeT[1])                               # periapsis radius of the target, km
        raT = coeT[0]*(1 + coeT[1])                               # apoapsis radius of the target, km
        vpT = sqrt(self.amu*(2./rpT - 1/coeT[0]))                 # periapsis velocity of the target, km/s
        self.min_r = 0.1*min(norm(self.r0), rpT)                  # minimum radius, km
        self.max_r = 4.*max(norm(self.r0), raT)                   # maximum radius, km
        self.max_v = 4.*max(norm(self.v0), vpT)                   # maximum velocity, km/s
        
        """ OBSERVATION SPACE """
        # Lower bounds
        o_lb = np.array([-self.max_r, -self.max_r, -self.max_r, \
            -self.max_v, -self.max_v, -self.max_v, \
            0., 0.])
        # Upper bounds
        o_ub = np.array([+self.max_r, +self.max_r, +self.max_r, \
            +self.max_v, +self.max_v, +self.max_v, \
            1., 1.])
        
        self.observation_space = spaces.Box(o_lb, o_ub, dtype=np.float64)
        
        """ ACTION SPACE """
        # Lower bounds
        a_lb = np.array([-180., -180., -1.])
        # Upper bounds
        a_ub = np.array([180., 180., 1.])

        self.action_space = spaces.Box(a_lb, a_ub, dtype=np.float64)


    def step(self, action):
        # Simulate one time step in the environment
        # Update spacecraft state based on action
        # Compute reward based on new state
        # Return observation, reward, and done flag
        
        # Invalid action
        assert self.action_space.contains(action), "%r (%s) invalid"%(action, type(action))
        
        # State at next time step and current control
        r_next, v_next, m_next, u_current = self.propagation_step(action, self.dt)
            
        # Info (state at the beginning of the segment)
        self.sol['rx'] = self.r_current[0]
        self.sol['ry'] = self.r_current[1]
        self.sol['rz'] = self.r_current[2]
        self.sol['vx'] = self.v_current[0]
        self.sol['vy'] = self.v_current[1]
        self.sol['vz'] = self.v_current[2]
        self.sol['ux'] = u_current[0]
        self.sol['uy'] = u_current[1]
        self.sol['uz'] = u_current[2]
        self.sol['m'] = self.m_current
        self.sol['t'] = self.time_passed
        info = self.sol
        
        # Update the spacecraft state
        self.r_current = r_next
        self.v_current = v_next
        self.m_current -= m_next
        self.time_passed += self.TIME_STEP
        
        obs = array([self.r_current[0], self.r_current[1], self.r_current[2], \
                self.v_current[0], self.v_current[1], self.v_current[2], \
                self.m_current, self.time_passed]).astype(np.float64)
        
        self.training_steps += 1
        
        reward = self.getReward(action)
        
        return obs, reward, self.isDone, info
    
    def getReward(self, action):
        # minimize fuel consumption
        reward = self.m_current
        
        # Penalty: current action greater than maximum admissible
        reward -= 100.*max(0., norm(action) - 1.)
        
        return reward
        
    def propagation_step(self, action):
        # Position and velocity at the next time step given no dv, propagate_lagrangian returns tuple containing final position and velocity
<<<<<<< HEAD
        r_centre, v_centre = propagate_lagrangian(r0 = self.r_current, v0 = self.v_current, tof = (self.TIME_STEP*DAY2SEC), mu = self.amu)
=======
        r_next, v_next = propagate_lagrangian(r0 = self.r_current, v0 = self.v_current, tof=(self.TIME_STEP*DAY2SEC), mu = self.amu)
>>>>>>> 1ca33b69
        
        if (self.NSTEPS-1) > self.training_steps:
            # TODO: Convert point within ellipsoid to targetable position
            state0 = self.r_current + self.v_current
<<<<<<< HEAD
            STM_Current = YA.YA_STM(state0, tof=(self.TIME_STEP*DAY2SEC), mu=self.amu)
=======
            STM_Current = YA.YA_STM(state0=state0, tof=(self.TIME_STEP*DAY2SEC), mu=self.amu)
>>>>>>> 1ca33b69

            M_Ellipsoid = np.matmul(np.transpose(STM_Current),STM_Current)

            eigvals, eigvecs = np.linalg.eig(M_Ellipsoid)

            #Gets body-centric ellipse axes
            axes = self.getEllipseAxes(self,eigvals,eigvecs,STM_Current)

            offset_position = self.action2pos(self, axes, action)

            r_next = [a + b for a, b in zip(r_centre, offset_position)]

            final_step_lambert = lambert_problem(r1=self.r_current, r2=r_next, tof=(self.TIME_STEP*DAY2SEC), mu=self.amu)
            v_next = final_step_lambert.get_v2()[0]
            dv = v_next - self.v_current
            pass
        
        else:  
            # Step to mars (step N-1)
            final_step_lambert = lambert_problem(r1=self.r_current, r2=self.rT, tof=(self.TIME_STEP*DAY2SEC), mu=self.amu)
            lambert_v1 = final_step_lambert.get_v1()[0]
            dv_N_minus_1 = lambert_v1 - self.v_current
            m_next = self.Tsiolkovsky(dv_N_minus_1)

            # Equalization with mars (step N)
            lambert_v2 = final_step_lambert.get_v2()[0]
            dv_equalization = self.vT - lambert_v2 # velocity of mars - velocity at final step 
            m_next = self.Tsiolkovsky(dv_equalization)
            
            self.isDone = True  
        
        # Spacecraft mass at the next time step
        m_next = self.Tsiolkovsky(dv)
        
        return r_next, v_next, m_next, dv
    
        
        
    def reset(self):
        self.r_current = self.r0
        self.v_current = self.v0
        self.m_current = self.m0
        self.time_passed = 0.
        self.isDone = False
        
        # Reset parameters
        self.sol = {'rx': [], 'ry': [], 'rz': [],
                    'vx': [], 'vy': [], 'vz': [],
                    'ux': [], 'uy': [], 'uz': [],
                    'm': [],
                    't': []}
        
        obs = array([self.r_current[0], self.r_current[1], self.r_current[2], \
                self.v_current[0], self.v_current[1], self.v_current[2], \
                self.m_current, self.time_passed]).astype(np.float64)
        
        return obs
    
    def render(self, mode='human', close=False):
        pass
    
    def close(self):
        pass
    
    def Tsiolkovsky(self, dv):
        m_next = self.m_current*exp(-norm(dv)/self.v_ejection)
        return m_next

    def getEllipseAxes(self,eigenvalues,eigenvectors,STM):
        '''
        Returns the major and both minor axes of ellipsoid.
        x-axis is semimajor axis.
        z-axis is smaller semiminor axis.
        axes = [x,y,z]
        '''
        #Initialising arrays
        axes = np.zeros((3, eigenvectors.shape[1]))
        axes_sorted = np.zeros((3, eigenvectors.shape[1]))
        norms = np.zeros(3, 1)

        for i in range(eigenvectors.shape[1]):
            axes[i] = self.max_thrust*np.dot(STM,eigenvectors[:,i])
            norms[i] = norm(axes[i])

        norm_indices_s = np.argsort(-norms)
        axes_sorted = axes[:, norm_indices_s]
        return axes_sorted

    def action2pos(self, axes, action):
        #Denormalising
        yaw = action[0] * np.pi                 # [-π to π]
        pitch = action[1] * (np.pi)             # [-π to π]
        r = (action[2] + 1) / 2                 # [0 to 1]
        
        # Spherical to Cartesian
        x = r * np.cos(pitch) * np.cos(yaw)
        y = r * np.cos(pitch) * np.sin(yaw)
        z = r * np.sin(pitch)
        
        # Map the Cartesian coordinates to the ellipsoid axes
        pos = x * axes[:, 0] + y * axes[:, 1] + z * axes[:, 2]
        
        #Eliminating very small values
        pos[np.abs(pos) < 1e-10] = 0

        return pos

    
    # def updateSTM(self):
    #     #This may need to be translated in some way
    #     r_vec = self.r_current
    #     v_vec = self.v_current
    #     r = norm(r_vec)
    #     h_vec = cross(r_vec,v_vec)
    #     h = norm(h_vec)
    #     e_vec = (cross(v_vec,h_vec))/(self.amu) - (r_vec/norm(r_vec))
    #     e = norm(e_vec)
    #     theta = arccos(dot(r_vec,e_vec)/(r*e))
    #     vr = dot(v_vec,(r_vec/norm(r_vec)))
    #     if (vr < 0):
    #         theta = 2*np.pi - theta

    #     rho = 1 + e*np.cos(theta)
    #     s = rho*np.cos(theta)
    #     c = rho*np.cos(theta)
    #     J = (h/rho**2)*(self.time_step)
    #     STM_new = np.array([
    #         [s*(1+1/rho), 0, J*3*(rho**2)],
    #         [0, s/rho, 0],
    #         [c, 0, (2 - 3*e*s*J)]
    #     ])
    #     return STM_new
        


# if __name__ == '__main__':
#     env = Earth2MarsEnv(NSTEPS=10, amu=5, mission_time=500, v0 = array([0,0,0]), r0=array([0,0,0]), vT=[1,1,1], rT=[1,1,1], m0=1000, max_thrust=0.005)
#     # If the environment don't follow the interface, an error will be thrown
#     check_env(env, warn=True)<|MERGE_RESOLUTION|>--- conflicted
+++ resolved
@@ -166,20 +166,12 @@
         
     def propagation_step(self, action):
         # Position and velocity at the next time step given no dv, propagate_lagrangian returns tuple containing final position and velocity
-<<<<<<< HEAD
-        r_centre, v_centre = propagate_lagrangian(r0 = self.r_current, v0 = self.v_current, tof = (self.TIME_STEP*DAY2SEC), mu = self.amu)
-=======
-        r_next, v_next = propagate_lagrangian(r0 = self.r_current, v0 = self.v_current, tof=(self.TIME_STEP*DAY2SEC), mu = self.amu)
->>>>>>> 1ca33b69
+        r_centre, v_centre = propagate_lagrangian(r0 = self.r_current, v0 = self.v_current, (self.TIME_STEP*DAY2SEC), mu = self.amu)
         
         if (self.NSTEPS-1) > self.training_steps:
             # TODO: Convert point within ellipsoid to targetable position
             state0 = self.r_current + self.v_current
-<<<<<<< HEAD
-            STM_Current = YA.YA_STM(state0, tof=(self.TIME_STEP*DAY2SEC), mu=self.amu)
-=======
             STM_Current = YA.YA_STM(state0=state0, tof=(self.TIME_STEP*DAY2SEC), mu=self.amu)
->>>>>>> 1ca33b69
 
             M_Ellipsoid = np.matmul(np.transpose(STM_Current),STM_Current)
 
